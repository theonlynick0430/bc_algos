"""
This file contains the base class for environment wrappers that are used
to provide a standardized environment API for training policies and interacting
with metadata present in datasets.
"""
from abc import ABC, abstractmethod


<<<<<<< HEAD
class EnvType(StrEnum):
    ROBOSUITE = "robosuite"


class EnvBase(abc.ABC):
    """A base class method for environments used by this repo."""

    @abc.abstractmethod
=======

class BaseEnv(ABC):
    """
    Abstract class for interacting with simulation environments. Inherit from 
    this class for different simulators.
    """
>>>>>>> 1c541b34
    def __init__(
            self,
            env_name,
            obs_key_to_modality,
            render=False,
            use_image_obs=False,
            use_depth_obs=False,
            **kwargs,
    ):
        """
        Args:
            env_name (str): name of environment. Only needs to be provided if making a different
                environment from the one in @env_meta.

            obs_key_to_modality (dict): dictionary from observation key to modality

            render (bool): if True, environment supports on-screen rendering

            use_image_obs (bool): if True, environment is expected to render rgb image observations
                on every env.step call. Set this to False for efficiency reasons, if image
                observations are not required.

            use_depth_obs (bool): if True, environment is expected to render depth image observations
                on every env.step call. Set this to False for efficiency reasons, if depth
                observations are not required.

            kwargs (dict): environment specific parameters
        """
        self.env_name = env_name
        self.obs_key_to_modality = obs_key_to_modality
        self._render = render
        self.use_image_obs = use_image_obs
        self.use_depth_obs = use_depth_obs
<<<<<<< HEAD

    @abc.abstractmethod
=======
    
    @abstractmethod
>>>>>>> 1c541b34
    def load_env(self, xml):
        """
        Load environment from XML string.

        Args:
            xml (str): scene xml
        """
        return NotImplementedError

    @abstractmethod
    def step(self, action):
        """
        Step in the environment with an action.

        Args:
            action (np.array): action to take

        Returns: observation dictionary after executing action.
        """
        return NotImplementedError

    @abstractmethod
    def reset(self):
        """
        Reset environment.

        Returns: observation dictionary after resetting environment.
        """
        return NotImplementedError

    @abstractmethod
    def reset_to(self, state):
        """
        Reset to a specific simulator state.

        Args:
            state (array): current simulator state
        
        Returns: observation dictionary after setting the simulator state.
        """
        return NotImplementedError

    @abstractmethod
    def render(self, height=None, width=None, camera_name=None, on_screen=False):
        """
        Render from simulation to either an on-screen window or off-screen to RGB array.

        Args:
            height (int): height of image to render - only used if mode is "rgb_array"

            width (int): width of image to render - only used if mode is "rgb_array"

            camera_name (str): camera name to use for rendering

            on_screen (bool): if True, render to an on-screen window. Otherwise, render
                off-screen to RGB array.
        """
        return NotImplementedError

    @abstractmethod
    def get_observation(self):
<<<<<<< HEAD
        """Get environment observation"""
        return

    @abc.abstractmethod
=======
        """
        Returns: observation dictionary from environment. 
        """
        return NotImplementedError
    
    @abstractmethod
>>>>>>> 1c541b34
    def is_success(self):
        """
        Returns: whether the task conditions are reached.
        """
        return NotImplementedError<|MERGE_RESOLUTION|>--- conflicted
+++ resolved
@@ -3,10 +3,10 @@
 to provide a standardized environment API for training policies and interacting
 with metadata present in datasets.
 """
-from abc import ABC, abstractmethod
+import abc
+from enum import StrEnum
 
 
-<<<<<<< HEAD
 class EnvType(StrEnum):
     ROBOSUITE = "robosuite"
 
@@ -15,14 +15,6 @@
     """A base class method for environments used by this repo."""
 
     @abc.abstractmethod
-=======
-
-class BaseEnv(ABC):
-    """
-    Abstract class for interacting with simulation environments. Inherit from 
-    this class for different simulators.
-    """
->>>>>>> 1c541b34
     def __init__(
             self,
             env_name,
@@ -56,13 +48,8 @@
         self._render = render
         self.use_image_obs = use_image_obs
         self.use_depth_obs = use_depth_obs
-<<<<<<< HEAD
 
     @abc.abstractmethod
-=======
-    
-    @abstractmethod
->>>>>>> 1c541b34
     def load_env(self, xml):
         """
         Load environment from XML string.
@@ -72,7 +59,7 @@
         """
         return NotImplementedError
 
-    @abstractmethod
+    @abc.abstractmethod
     def step(self, action):
         """
         Step in the environment with an action.
@@ -84,7 +71,7 @@
         """
         return NotImplementedError
 
-    @abstractmethod
+    @abc.abstractmethod
     def reset(self):
         """
         Reset environment.
@@ -93,7 +80,7 @@
         """
         return NotImplementedError
 
-    @abstractmethod
+    @abc.abstractmethod
     def reset_to(self, state):
         """
         Reset to a specific simulator state.
@@ -105,7 +92,7 @@
         """
         return NotImplementedError
 
-    @abstractmethod
+    @abc.abstractmethod
     def render(self, height=None, width=None, camera_name=None, on_screen=False):
         """
         Render from simulation to either an on-screen window or off-screen to RGB array.
@@ -122,23 +109,14 @@
         """
         return NotImplementedError
 
-    @abstractmethod
+    @abc.abstractmethod
     def get_observation(self):
-<<<<<<< HEAD
         """Get environment observation"""
         return
 
     @abc.abstractmethod
-=======
-        """
-        Returns: observation dictionary from environment. 
-        """
-        return NotImplementedError
-    
-    @abstractmethod
->>>>>>> 1c541b34
     def is_success(self):
         """
         Returns: whether the task conditions are reached.
         """
-        return NotImplementedError+        return