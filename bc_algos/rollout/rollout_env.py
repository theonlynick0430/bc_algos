--- conflicted
+++ resolved
@@ -107,13 +107,8 @@
             if key in obs: obs[key] = ObsUtils.normalize(data=obs[key],
                                                          normalization_stats=self.normalization_stats[key])
         return obs
-<<<<<<< HEAD
 
     def inputs_from_initial_obs(self, obs, demo_id):
-=======
-    
-    def input_from_initial_obs(self, obs, demo_id):
->>>>>>> 1c541b34
         """
         Create model input from initial environment observation.
         For models with history, this requires padding.
@@ -128,20 +123,14 @@
         """
         if self.normalize:
             obs = self.normalize_obs(obs)
-<<<<<<< HEAD
 
         inputs = OrderedDict()
-=======
-        
-        input = OrderedDict()
->>>>>>> 1c541b34
 
         input["obs"] = OrderedDict()
         for obs_key in self.obs_group_to_key["obs"]:
             assert obs_key in obs, f"could not find observation key: {obs_key} in observation from environment"
             input["obs"][obs_key] = obs[obs_key]
 
-<<<<<<< HEAD
         inputs = TensorUtils.to_batch(inputs)
         inputs = TensorUtils.to_sequence(inputs)
         inputs = TensorUtils.repeat_seq(x=inputs, k=self.n_frame_stack + 1)  # prepare history
@@ -152,18 +141,6 @@
         return inputs
 
     def inputs_from_new_obs(self, inputs, obs, demo_id, t):
-=======
-        input = TensorUtils.to_batch(input)
-        input = TensorUtils.to_sequence(input)
-        input = TensorUtils.repeat_seq(x=input, k=self.frame_stack+1) # prepare frame_stack
-
-        if self.gc:
-            input["goal"] = self.fetch_goal(demo_id=demo_id, t=0)
-            
-        return input
-    
-    def input_from_new_obs(self, input, obs, demo_id, t):
->>>>>>> 1c541b34
         """
         Update model input by shifting history and inserting new observation
         from environment.
@@ -182,34 +159,19 @@
         """
         if self.normalize:
             obs = self.normalize_obs(obs)
-<<<<<<< HEAD
-
         inputs = TensorUtils.shift_seq(x=inputs, k=-1)
-=======
-        
-        input = TensorUtils.shift_seq(x=input, k=-1)
->>>>>>> 1c541b34
 
         for obs_key in self.obs_group_to_key["obs"]:
             assert obs_key in obs, f"could not find obs_key: {obs_key} in obs from environment"
             # only update last seq index to preserve history
-<<<<<<< HEAD
+
             inputs["obs"][obs_key][:, -1, :] = obs[obs_key]
 
-=======
-            input["obs"][obs_key][:, -1, :] = obs[obs_key]
-        
->>>>>>> 1c541b34
         if self.gc:
-            input["goal"] = self.fetch_goal(demo_id=demo_id, t=t)
-
-<<<<<<< HEAD
+            inputs["goal"] = self.fetch_goal(demo_id=demo_id, t=t)
+
         return inputs
 
-=======
-        return input
-    
->>>>>>> 1c541b34
     def fetch_goal(self, demo_id, t):
         """
         Get goal for specified demo and time.
